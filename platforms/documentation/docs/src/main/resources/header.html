--- conflicted
+++ resolved
@@ -172,86 +172,6 @@
                 <li><a href="../userguide/continuous_builds.html">Continuous Build</a></li>
             </ul>
 
-<<<<<<< HEAD
-        <h3 id="authoring-gradle-builds">Authoring Gradle Builds</h3>
-        <ul>
-            <li><a href="../userguide/getting_started_dev.html">Getting Started</a></li>
-            <li><a class="nav-dropdown" data-toggle="collapse" href="#learning-the-basics" aria-expanded="false" aria-controls="learning-the-basics">Learning the Basics</a>
-                <ul id="authoring-introduction">
-                    <li><a href="../userguide/gradle_directories.html">1. Gradle Directories</a></li>
-                    <li><a href="../userguide/intro_multi_project_builds.html">2. Multi-Project Builds</a></li>
-                    <li><a href="../userguide/build_lifecycle.html">3. Gradle Build Lifecycle</a></li>
-                    <li><a href="../userguide/writing_settings_files.html">4. Writing Settings Files</a></li>
-                    <li><a href="../userguide/writing_build_scripts.html">5. Writing Build Scripts</a></li>
-                    <li><a href="../userguide/tutorial_using_tasks.html">6. Using Tasks</a></li>
-                    <li><a href="../userguide/writing_tasks.html">7. Writing Tasks</a></li>
-                    <li><a href="../userguide/plugins.html">8. Using Plugins</a></li>
-                    <li><a href="../userguide/writing_plugins.html">9. Writing Plugins</a></li>
-                </ul>
-            </li>
-            <li><a class="nav-dropdown" data-toggle="collapse" aria-expanded="false">Tutorial</a>
-                <ul id="authoring-tutorial">
-                    <li><a href="../userguide/partr1_gradle_init.html">1. Initializing the Project</a></li>
-                    <li><a href="../userguide/partr2_build_lifecycle.html">2. Understanding the Build Lifecycle</a></li>
-                    <li><a href="../userguide/partr3_multi_project_builds.html">3. Multi-Project Builds</a></li>
-                    <li><a href="../userguide/partr4_settings_file.html">4. Writing the Settings File</a></li>
-                    <li><a href="../userguide/partr5_build_scripts.html">5. Writing a Build Script</a></li>
-                    <li><a href="../userguide/partr6_writing_tasks.html">6. Writing Tasks</a></li>
-                    <li><a href="../userguide/partr7_writing_plugins.html">7. Writing Plugins</a></li>
-                </ul>
-            </li>
-            <li><a class="nav-dropdown" data-toggle="collapse" href="#authoring-multi-project-builds" aria-expanded="false" aria-controls="authoring-multi-project-builds">Structuring Builds</a>
-                <ul id="authoring-multi-project-builds">
-                    <li><a href="../userguide/multi_project_builds.html">Structuring Projects with Gradle</a></li>
-                    <li><a href="../userguide/declaring_dependencies_between_subprojects.html">Declaring Dependencies between Subprojects</a></li>
-                    <li><a href="../userguide/sharing_build_logic_between_subprojects.html">Sharing Build Logic between Subprojects</a></li>
-                    <li><a href="../userguide/composite_builds.html">Composite Builds</a></li>
-                    <li><a href="../userguide/structuring_software_products_details.html">Multi-project Build Considerations and Optimizations</a></li>
-                    <li><a href="../userguide/structuring_software_products.html">Sample</a></li>
-                </ul>
-            </li>
-            <li><a class="nav-dropdown" data-toggle="collapse" href="#developing-tasks" aria-expanded="false" aria-controls="developing-tasks">Developing Tasks</a>
-                <ul id="developing-tasks">
-                    <li><a href="../userguide/more_about_tasks.html">Writing Tasks</a></li>
-                    <li><a href="../userguide/custom_tasks.html">Writing Custom Task Types</a></li>
-                    <li><a href="../userguide/lazy_configuration.html">Configuring Tasks Lazily</a></li>
-                    <li><a href="../userguide/task_configuration_avoidance.html">Avoiding Unnecessary Task Configuration</a></li>
-                    <li><a href="../userguide/worker_api.html">Writing Parallel Tasks</a></li>
-                    <li><a href="../userguide/tasks_sample.html">Sample</a></li>
-                </ul>
-            </li>
-            <li><a class="nav-dropdown" data-toggle="collapse" href="#developing-plugins" aria-expanded="false" aria-controls="developing-plugins">Developing Plugins</a>
-                <ul id="developing-plugins">
-                    <li><a href="../userguide/custom_plugins.html">Starting Plugin Development</a></li>
-                    <li><a href="../userguide/designing_gradle_plugins.html">Designing Plugins</a></li>
-                    <li><a href="../userguide/implementing_gradle_plugins.html">Implementing Plugins</a></li>
-                    <li><a href="../userguide/testing_gradle_plugins.html">Testing Plugins</a></li>
-                    <li><a href="../userguide/publishing_gradle_plugins.html">Publishing Plugins</a></li>
-                </ul>
-            </li>
-            <li><a class="nav-dropdown" data-toggle="collapse" href="#authoring-sustainable-builds" aria-expanded="false" aria-controls="authoring-sustainable-builds">Best Practices</a>
-                <ul id="authoring-sustainable-builds">
-                    <li><a href="../userguide/organizing_gradle_projects.html">Organizing Build Logic</a></li>
-                    <li><a href="../userguide/authoring_maintainable_build_scripts.html">Following Best Practices</a></li>
-                </ul>
-            </li>
-            <li><a class="nav-dropdown" data-toggle="collapse" href="#other-developing-topics" aria-expanded="false" aria-controls="other-developing-topics">Other Topics</a>
-                <ul id="other-developing-topics">
-                    <li><a href="../userguide/directory_layout.html">Gradle managed Directories</a></li>
-                    <li><a href="../userguide/working_with_files.html">Working with Files</a></li>
-                    <li><a href="../userguide/logging.html">Working with Logging</a></li>
-                    <li><a href="../userguide/potential_traps.html">Avoiding Traps</a></li>
-                    <li><a href="../userguide/build_environment.html">Configuring the Build Environment</a></li>
-                    <li><a href="../userguide/init_scripts.html">Initialization Scripts</a></li>
-                    <li><a href="../userguide/custom_gradle_types.html">Writing Custom Gradle Types and Service Injection</a></li>
-                    <li><a href="../userguide/build_services.html">Shared Build Services</a></li>
-                    <li><a href="../userguide/dataflow_actions.html">Dataflow Actions</a></li>
-                    <li><a href="../userguide/test_kit.html">Testing a Build with TestKit</a></li>
-                    <li><a href="../userguide/ant.html">Using Ant from Gradle</a></li>
-                </ul>
-            </li>
-        </ul>
-=======
             <h3 id="authoring-gradle-builds">Authoring Gradle Builds</h3>
             <ul>
                 <li><a href="../userguide/getting_started_dev.html">Getting Started</a></li>
@@ -327,7 +247,6 @@
                     </ul>
                 </li>
             </ul>
->>>>>>> d4609a0e
 
             <h3 id="authoring-gradle-builds-java">Authoring JVM Builds</h3>
             <ul>
