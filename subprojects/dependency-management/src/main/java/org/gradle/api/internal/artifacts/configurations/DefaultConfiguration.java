--- conflicted
+++ resolved
@@ -2213,7 +2213,6 @@
 
             // This is a little coincidental: if view attributes have not been accessed, don't allow no matching variants
             boolean allowNoMatchingVariants = config.attributesUsed;
-<<<<<<< HEAD
             ArtifactView view;
             view = new ConfigurationArtifactView(viewAttributes, config.lockComponentFilter(), config.lenient, allowNoMatchingVariants, config.reselectVariant);
             view.getDisplayName().set(config.displayName.map(name -> {
@@ -2227,10 +2226,6 @@
                 return result.toString();
             }));
             return view;
-=======
-
-            return new ConfigurationArtifactView(viewAttributes, config.lockComponentFilter(), config.lenient, allowNoMatchingVariants, config.reselectVariant);
->>>>>>> 8f006aea
         }
 
         private DefaultConfiguration.ArtifactViewConfiguration createArtifactViewConfiguration() {
