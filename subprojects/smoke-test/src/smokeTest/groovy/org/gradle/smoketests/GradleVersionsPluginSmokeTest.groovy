/*
 * Copyright 2018 the original author or authors.
 *
 * Licensed under the Apache License, Version 2.0 (the "License");
 * you may not use this file except in compliance with the License.
 * You may obtain a copy of the License at
 *
 *      http://www.apache.org/licenses/LICENSE-2.0
 *
 * Unless required by applicable law or agreed to in writing, software
 * distributed under the License is distributed on an "AS IS" BASIS,
 * WITHOUT WARRANTIES OR CONDITIONS OF ANY KIND, either express or implied.
 * See the License for the specific language governing permissions and
 * limitations under the License.
 */

package org.gradle.smoketests

<<<<<<< HEAD
import org.gradle.integtests.fixtures.ToBeFixedForConfigurationCache
import spock.lang.Ignore

=======
>>>>>>> 99d00916
import static org.gradle.testkit.runner.TaskOutcome.SUCCESS

class GradleVersionsPluginSmokeTest extends AbstractPluginValidatingSmokeTest {

<<<<<<< HEAD
    @ToBeFixedForConfigurationCache(because = "Task.getProject() during execution")
    @Ignore("Incompatible with Groovy 4: Execution failed for task ':dependencyUpdates'. > groovy/util/XmlSlurper") // TODO Watch for merge and release of https://github.com/ben-manes/gradle-versions-plugin/pull/656
=======
>>>>>>> 99d00916
    def 'can check for updated versions'() {
        given:
        buildFile << """
            plugins {
                id "com.github.ben-manes.versions" version "$TestedVersions.gradleVersions"
            }

            subprojects {
                apply plugin: 'java'

                ${mavenCentralRepository()}
            }
            project(":sub1") {
                dependencies {
                    implementation group: 'log4j', name: 'log4j', version: '1.2.14'
                }
            }
            project(":sub2") {
                dependencies {
                    implementation group: 'junit', name: 'junit', version: '4.10'
                }
            }
        """
        settingsFile << """
            include "sub1", "sub2"
        """

        when:
        def result = runner('dependencyUpdates', '-DoutputFormatter=txt').forwardOutput().build()

        then:
        result.task(':dependencyUpdates').outcome == SUCCESS
        result.output.contains("- junit:junit [4.10 -> 4.13")
        result.output.contains("- log4j:log4j [1.2.14 -> 1.2.17]")

        file("build/dependencyUpdates/report.txt").exists()
    }

    @Override
    Map<String, Versions> getPluginsToValidate() {
        [
            'com.github.ben-manes.versions': Versions.of(TestedVersions.gradleVersions)
        ]
    }
}<|MERGE_RESOLUTION|>--- conflicted
+++ resolved
@@ -16,22 +16,15 @@
 
 package org.gradle.smoketests
 
-<<<<<<< HEAD
-import org.gradle.integtests.fixtures.ToBeFixedForConfigurationCache
-import spock.lang.Ignore
+import org.gradle.util.internal.VersionNumber
+import org.junit.Assume
 
-=======
->>>>>>> 99d00916
 import static org.gradle.testkit.runner.TaskOutcome.SUCCESS
 
 class GradleVersionsPluginSmokeTest extends AbstractPluginValidatingSmokeTest {
 
-<<<<<<< HEAD
-    @ToBeFixedForConfigurationCache(because = "Task.getProject() during execution")
-    @Ignore("Incompatible with Groovy 4: Execution failed for task ':dependencyUpdates'. > groovy/util/XmlSlurper") // TODO Watch for merge and release of https://github.com/ben-manes/gradle-versions-plugin/pull/656
-=======
->>>>>>> 99d00916
     def 'can check for updated versions'() {
+        Assume.assumeTrue('Incompatible with Groovy 4: Execution failed for task \':dependencyUpdates\'. > groovy/util/XmlSlurper', VersionNumber.parse(GroovySystem.version).major < 4) // TODO Watch for merge and release of https://github.com/ben-manes/gradle-versions-plugin/pull/656
         given:
         buildFile << """
             plugins {
