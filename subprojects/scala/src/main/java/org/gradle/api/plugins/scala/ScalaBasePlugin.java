--- conflicted
+++ resolved
@@ -183,11 +183,7 @@
             public void execute(final SourceSet sourceSet) {
                 String displayName = (String) InvokerHelper.invokeMethod(sourceSet, "getDisplayName", null);
                 Convention sourceSetConvention = (Convention) InvokerHelper.getProperty(sourceSet, "convention");
-<<<<<<< HEAD
-                org.gradle.api.internal.tasks.DefaultScalaSourceSet scalaSourceSet = new  org.gradle.api.internal.tasks.DefaultScalaSourceSet(displayName, objectFactory, taskDependencyFactory);
-=======
-                org.gradle.api.internal.tasks.DefaultScalaSourceSet scalaSourceSet = objectFactory.newInstance(org.gradle.api.internal.tasks.DefaultScalaSourceSet.class, displayName, objectFactory);
->>>>>>> 123decb7
+                org.gradle.api.internal.tasks.DefaultScalaSourceSet scalaSourceSet = objectFactory.newInstance(org.gradle.api.internal.tasks.DefaultScalaSourceSet.class, displayName, objectFactory, taskDependencyFactory);
                 sourceSetConvention.getPlugins().put("scala", scalaSourceSet);
                 sourceSet.getExtensions().add(ScalaSourceDirectorySet.class, "scala", scalaSourceSet.getScala());
 
