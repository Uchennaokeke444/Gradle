--- conflicted
+++ resolved
@@ -44,16 +44,7 @@
      */
     public boolean isInput(String location) {
         InputDeclarationVisitor visitor = new InputDeclarationVisitor();
-<<<<<<< HEAD
-        VfsRelativePath relativePath = VfsRelativePath.of(location);
-        if (relativePath.isEmpty()) {
-            root.visitAllValues(visitor);
-        } else {
-            root.visitValuesRelatedTo(relativePath, visitor);
-        }
-=======
         root.visitValues(location, visitor);
->>>>>>> cd92cbc3
         return visitor.isInput();
     }
 
