--- conflicted
+++ resolved
@@ -25,14 +25,6 @@
         "bin"
     }
 
-<<<<<<< HEAD
-    @Override
-    int getLibJarsCount() {
-        158
-    }
-
-=======
->>>>>>> 4bfc121f
     def binZipContents() {
         given:
         TestFile contentsDir = unpackDistribution()
